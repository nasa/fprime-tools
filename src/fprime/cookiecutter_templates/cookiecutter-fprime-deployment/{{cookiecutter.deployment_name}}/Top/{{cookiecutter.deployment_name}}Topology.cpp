--- conflicted
+++ resolved
@@ -147,11 +147,6 @@
     configureTopology();
     // Autocoded command registration. Function provided by autocoder.
     regCommands();
-<<<<<<< HEAD
-    // Project-specific component configuration. Function provided above. May be inlined, if desired.
-    configureTopology();
-=======
->>>>>>> 4338b1aa
     // Component-specific configurations using fpp phases. Function provided by autocoder.
     configComponents(state);
     // Autocoded parameter loading. Function provided by autocoder.
