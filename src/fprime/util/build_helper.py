--- conflicted
+++ resolved
@@ -349,8 +349,6 @@
             print_info(parsed, deployment)
         elif parsed.command == "new":
             settings = IniSettings.load(deployment / "settings.ini", cwd)
-<<<<<<< HEAD
-            print(settings)
             if parsed.component and parsed.port:
                 print("[ERROR] Use --component or --port, not both.")
             elif parsed.component:
@@ -362,12 +360,6 @@
             else:
                 print("[ERROR] Specify whether you would like to generate a component or a port.")
                 print("Use --component or --port.")
-=======
-            status = new_component(
-                cwd, deployment, parsed.platform, parsed.verbose, settings
-            )
-            sys.exit(status)
->>>>>>> a701ce43
         elif parsed.command == "hash-to-file":
             build = Build(build_type, deployment, verbose=parsed.verbose)
             lines = build.find_hashed_file(parsed.hash)
